--- conflicted
+++ resolved
@@ -20,19 +20,9 @@
 
     soregex 对有版本号的特征so库，使用正则匹配
 
-<<<<<<< HEAD
-改用go语言实现，规则也集成到单exe使用更方便
+改用go语言实现，规则也集成到单exe使用更方便，到releases下载编译好的文件（已放弃GUI版本）
 
-到releases下载编译好的文件，后面跟文件或文件夹执行（已放弃GUI版本）
-
-![gui1](img/run1.png)
-=======
-改用go语言实现，规则也集成到单exe使用更方便，到releases下载编译好的文件（已放弃GUI版本）
->>>>>>> 4c9348fb
-
-![gui2](img/run2.png)
-
-![gui3](img/3SDK.png)
+![gui2](run2.png)
 
 支持的功能
 
@@ -40,7 +30,6 @@
     √ 校验签名：校验V2签名，判断是否存在Janus漏洞
     √ 密钥泄露：扫描Apk文件内容，匹配是否有密钥字符串
     √ 反环境检测：扫描Dex文件搜索是否有Root、模拟器、反调试检测
-    √ 开发框架扫描：扫描特征so库名，判断是否有第三方SDK
 
 使用参数-s=true（默认false）开启全文件硬编码信息扫描，-f参数指定apk文件或文件夹
 
@@ -48,8 +37,4 @@
 
 ![gui3](run3.png)
 
-<<<<<<< HEAD
-![gui3](img/run3.png)
-=======
-![gui1](run1.png)
->>>>>>> 4c9348fb
+![gui1](run1.png)